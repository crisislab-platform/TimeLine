import {
	TimeLine,
	timeAxisPlugin,
	axisLabelPlugin,
	TimeLineDataPoint,
} from "../../src/index";

const timeWindow = 30 * 1000; // 30 seconds

const data: TimeLineDataPoint[] = [];
const chart = new TimeLine({
	container: document.getElementById("chart-container") as HTMLElement,
	data,
	timeWindow,
	// Note that these aren't used by the chart itself, they're just used by plugins
	timeAxisLabel: "Time",
	valueAxisLabel: "Random numbers",
	plugins: [
		// By default, the chart doesn't draw an time or y axis.
		// You can use these built-in plugins though.
		timeAxisPlugin((time) => new Date(time).toLocaleTimeString()),
		axisLabelPlugin(),
	],
});

// @ts-ignore
window.chart = chart;

let prev = 0;
setInterval(() => {
	const value =
		prev + Math.floor(Math.random() * 10) * (Math.random() > 0.5 ? -1 : 1);
	prev = value;
	data.push({
		time: Date.now(),
		value,
	});

	// Avoid filling up ram too much
	if (data.length > 10000) {
		data.shift();
	}

	// Call chart.recompute() when you're done updating `data`
	chart.recompute();
<<<<<<< HEAD
}, 100);

// Note that you need to call chart.draw() yourself
function renderLoop() {
	requestAnimationFrame(renderLoop);
	chart.draw();
}
renderLoop();
=======
}, 50);
>>>>>>> b80ede12
<|MERGE_RESOLUTION|>--- conflicted
+++ resolved
@@ -43,15 +43,4 @@
 
 	// Call chart.recompute() when you're done updating `data`
 	chart.recompute();
-<<<<<<< HEAD
-}, 100);
-
-// Note that you need to call chart.draw() yourself
-function renderLoop() {
-	requestAnimationFrame(renderLoop);
-	chart.draw();
-}
-renderLoop();
-=======
-}, 50);
->>>>>>> b80ede12
+}, 100);