--- conflicted
+++ resolved
@@ -8,24 +8,15 @@
 
 /**
  * This plugin draws an x-axis on the chart.
-<<<<<<< HEAD
  * @param formatLabel A function that converts an time-axis value to a human-readable format
  * @param timeMarks The number of markers to show on the time-axis
-=======
- * @param formatLabel A function that converts an x-axis value to a human-readable format
- * @param xMarks The number of markers to show on the x-axis
  * @param side The side of the graph to render the axis on
->>>>>>> 31a6887e
  * @returns {TimeLinePlugin}
  */
 export const timeAxisPlugin = (
 	formatLabel: (x: number) => string = (x) => x + "",
-<<<<<<< HEAD
 	timeMarks = 5,
-=======
-	xMarks = 5,
 	side: "top" | "bottom" = "bottom",
->>>>>>> 31a6887e
 ): TimeLinePlugin => ({
 	construct: (chart) => {
 		chart.padding[side] += 30;
@@ -68,36 +59,24 @@
 
 /**
  * This plugin draws a y-axis on the chart.
-<<<<<<< HEAD
  * @param formatLabel A function that converts an value-axis value to a human-readable format
  * @param valueMarks The number of markers to show on the value-axis
-=======
- * @param formatLabel A function that converts an y-axis value to a human-readable format
- * @param yMarks The number of markers to show on the y-axis
  * @param side The side of the graph to render the axis on
->>>>>>> 31a6887e
  * @returns {TimeLinePlugin}
  */
 export const valueAxisPlugin = (
 	formatLabel: (y: number) => string = (y) => y + "",
-<<<<<<< HEAD
 	valueMarks = 5,
-=======
-	yMarks = 5,
-	side: "left" | "right" = "left",
->>>>>>> 31a6887e
+  side: "left" | "right" = "left",
 ): TimeLinePlugin => ({
 	construct: (chart) => {
 		chart.padding[side] += 40;
 	},
 	"draw:after": (chart) => {
-<<<<<<< HEAD
+    const onLeft = side === "left";
 		const { valueOffset, valueMultiplier } =
 			chart.getRenderOffsetsAndMultipliers();
-=======
-		const onLeft = side === "left";
-		const { yOffset, yMultiplier } = chart.getRenderOffsetsAndMultipliers();
->>>>>>> 31a6887e
+
 
 		// Set font properties
 		chart.ctx.font = labelFont;
@@ -106,19 +85,13 @@
 		chart.ctx.textBaseline = "top";
 		chart.ctx.fillStyle = chart.foregroundColour;
 
-<<<<<<< HEAD
-		for (let i = 0; i < valueMarks; i++) {
-			const value = (i * chart.heightInsidePadding) / (valueMarks - 1);
-			const yRenderPosition = value + chart.padding.top;
-=======
 		const relevantChartContentEdgeX = onLeft
 			? chart.padding.left
 			: chart.padding.left + chart.widthInsidePadding;
 
-		for (let i = 0; i < yMarks; i++) {
-			const yValue = (i * chart.heightInsidePadding) / (yMarks - 1);
-			const yRenderPosition = yValue + chart.padding.top + 1;
->>>>>>> 31a6887e
+		for (let i = 0; i < valueMarks; i++) {
+			const value = (i * chart.heightInsidePadding) / (valueMarks - 1);
+			const yRenderPosition = value + chart.padding.top + 1;
 			const yDataValue =
 				(chart.heightInsidePadding - value) / valueMultiplier -
 				valueOffset;
