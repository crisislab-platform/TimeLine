{
	"name": "@crisislab/timeline",
	"description": "Time-series graphing library",
<<<<<<< HEAD
	"version": "0.8.3",
	"type": "module",
=======
	"version": "0.8.5",
>>>>>>> 31a6887e
	"scripts": {
		"dev": "vite dev",
		"build": "vite build",
		"deploy": "npm run build && npm publish --access=public",
		"format": "prettier --write src/**/*"
	},
	"devDependencies": {
		"prettier": "^3.2.2",
		"typescript": "^5.3.3",
		"vite": "^5.0.11",
		"vite-plugin-dts": "^3.7.1"
	},
	"files": [
		"dist"
	],
	"repository": {
		"type": "git",
		"url": "https://github.com/rs-Web-Interface-CRISiSLab/TimeLine.git"
	},
	"homepage": "https://github.com/rs-Web-Interface-CRISiSLab/TimeLine",
	"author": {
		"name": "Zade Viggers",
		"email": "zviggers@massey.ac.nz"
	},
	"types": "./dist/src/index.d.ts",
	"main": "./dist/TimeLine.umd.cjs",
	"module": "./dist/TimeLine.js",
	"exports": {
		".": {
			"import": "./dist/TimeLine.js",
			"types": "./dist/src/index.d.ts"
		}
	}
}<|MERGE_RESOLUTION|>--- conflicted
+++ resolved
@@ -1,12 +1,8 @@
 {
 	"name": "@crisislab/timeline",
 	"description": "Time-series graphing library",
-<<<<<<< HEAD
-	"version": "0.8.3",
 	"type": "module",
-=======
 	"version": "0.8.5",
->>>>>>> 31a6887e
 	"scripts": {
 		"dev": "vite dev",
 		"build": "vite build",
